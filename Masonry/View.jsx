/**
 * Masonry Component for React
 * @author Cole Turner <turner.cole@gmail.com | www.cole.codes>
 * */

import React from 'react';
import PropTypes from 'prop-types';
import classNames from 'classnames';
import throttle from 'lodash.throttle';
import MDSpinner from 'react-md-spinner';

const noPage = { stop: 0 };
const defaultColumnSpanSelector = () => 1;
const sortAscending = (a, b) => a - b;
const sortTopByAscending = (a, b) => a.top - b.top;
const classNamePropType = PropTypes.oneOfType([
    PropTypes.string,
    PropTypes.array
  ]).isRequired;

export default class Masonry extends React.PureComponent {
  static propTypes = {
    alignCenter: PropTypes.bool.isRequired,
    columnGutter: PropTypes.number.isRequired,
    columnWidth: PropTypes.number.isRequired,
    containerClassName: classNamePropType,
    layoutClassName: classNamePropType,
    pageClassName: classNamePropType,
    hasMore: PropTypes.bool.isRequired,
    isLoading: PropTypes.bool.isRequired,
    items: PropTypes.array.isRequired,
    itemComponent: PropTypes.oneOfType([
      PropTypes.instanceOf(React.Component),
      PropTypes.func
    ]).isRequired,
    itemProps: PropTypes.object,
    loadingElement: PropTypes.node,
<<<<<<< HEAD
    onInfiniteLoad: PropTypes.oneOfType([
                      PropTypes.func.isRequired,
                      PropTypes.bool.isRequired
                    ]),
=======
    onInfiniteLoad: PropTypes.func.isRequired,
>>>>>>> cf3533af
    threshold: PropTypes.number.isRequired,
    scrollAnchor: PropTypes.object,
    scrollOffset: PropTypes.number,
  }

  static defaultProps = {
    alignCenter: true,
    containerClassName: 'masonry collection-group',
    layoutClassName: 'masonry-view',
    pageClassName: 'masonry-page',
    loadingElement: (
      <div className="loading-cap">
<<<<<<< HEAD
        <MDSpinner
          size={30}
          color1="#e91e63"
          color2="#673ab7"
          color3="#009688"
          color4="#ff5722"
        />
=======
        Loading...
>>>>>>> cf3533af
      </div>
    ),
    scrollAnchor: window,
    threshold: window.innerHeight * 2
  }

  state = { averageHeight: 300, pages: [] }

  componentDidMount() {
    this.layout(this.props);
    this.onScroll();
  document.addEventListener('scroll', this.onScroll);
  }
    window.addEventListener('resize', this.onResize);
  }

  componentWillUnmount() {
    document.addEventListener('scroll', this.onScroll);
    window.removeEventListener('resize', this.onResize);
  }

  componentWillReceiveProps(nextProps) {
    if (nextProps.items.length !== this.props.items.length) {
      this.layout(nextProps);
    }
  }

  onResize = throttle(() => {
    this.layout(this.props, true);
  }, 150, { trailing: true })

  layout(props, rearrange=false) {
    if (!this.node) {
      return;
    }

    const {
      columnWidth,
      columnGutter,
      items,
      itemComponent
    } = props;

    const componentName = itemComponent.constructor.displayName || itemComponent.constructor.name;

<<<<<<< HEAD
    if (!('getHeightFromProps' in itemComponent.constructor) && !('getHeightFromProps' in itemComponent.prototype.constructor)){
      throw new Error(`Component type ${componentName} does not respond to 'getHeightFromProps'`);
    }

    const heightSelector = itemComponent.getHeightFromProps;
    const columnSpanSelector = itemComponent.getColumnSpanFromProps || defaultColumnSpanSelector;
=======
    if (!('getHeightFromProps' in itemComponent.constructor)) {
      throw new Error(`Component type ${componentName} does not respond to 'getHeightFromProps'`);
    }

    const heightSelector = itemComponent.constructor.getHeightFromProps;
    const columnSpanSelector = itemComponent.constructor.getColumnSpanFromProps || defaultColumnSpanSelector;
>>>>>>> cf3533af


    // Decide a starter position for centering
    const viewableWidth = this.node.offsetWidth;
    const viewableHeight = this.getViewableHeight();
    const maxColumns = Math.floor(viewableWidth / (columnWidth + columnGutter));
    const spannableWidth = maxColumns * columnWidth + (columnGutter * (maxColumns - 1));
    const viewableStart = this.props.alignCenter ? (viewableWidth - spannableWidth) / 2 : 0;

    // Setup bounds and limiters for deciding how to stage items in a page
    const itemsPerPage = maxColumns * Math.ceil(viewableHeight / this.state.averageHeight);
    const top = Math.max(0, this.getScrollTop() + this.getScrollOffset()); 

    // Here we decide if we layout the entire grid or just new items
    const shouldRearrange = (
      rearrange ||
      !this.state.lastWorkingPage ||
      this.state.lastWorkingIndex === null ||
      maxColumns !== this.state.maxColumns
    );

    // Setup our boundaries for layout
    const columnHeights = shouldRearrange ? new Array(maxColumns).fill(0) : this.state.columnHeights;
    const columnGaps = shouldRearrange ? new Array(maxColumns).fill([]) : this.state.columnGaps;

    const initialWorkingPages = shouldRearrange ? [] : this.state.pages;
    const itemsToLayout = shouldRearrange ? items : items.slice(this.state.lastWorkingIndex + 1);

    let column = 0;
    let lastWorkingIndex = null;

    const stagedItems = [];
    const pages = itemsToLayout.reduce((workingPages, itemProps) => {
      // Decide which page we are on
      let workingPage = null;

      if (workingPages.length) {
        workingPage = workingPages[workingPages.length - 1];
      }

      if (!workingPage || workingPage.items.length >= itemsPerPage) {
        workingPage = { index: workingPages.length, items: [] };
        workingPages.push(workingPage);
      }

      // Ok now we have an item, let's decide how many columns it spans
      const columnSpan = Math.min(maxColumns, columnSpanSelector(props.getState, itemProps));

      // Check if the column will exceed maxColumns
      if (column + columnSpan > maxColumns) {
        column = 0;
      }

      // Determine the height of this item to stage
      const height = heightSelector(props.getState, itemProps, columnSpan, columnGutter, itemProps.url.offsetHeight);

      if (isNaN(height)) {
        console.warn(`Skipping feed item ${componentName} with props ${JSON.stringify(itemProps)} because "${height}" is not a number.`);
        return workingPages;
      }

      const item = {
        props: itemProps,
        column,
        columnSpan,
        height,
        width: (columnSpan * columnWidth) + ((columnSpan - 1) * columnGutter)
      };

      // Here is where the magic happens
      // First we take a slice of the items above
      const previousSlicedItems = stagedItems.slice(-1 * itemsPerPage);

      // Let's fill any gaps if possible.
      const positionWithinGap = this.findPositionInGaps(
        Object.values(columnGaps),
        maxColumns,
        columnSpan,
        height,
        viewableStart
      );

      if (positionWithinGap) {
        Object.assign(item, positionWithinGap);
      } else {
        // And then for good measure, transverse up a little more to catch any items staged below
        stagedItems.slice(stagedItems.length - 1 - itemsPerPage, -1 * itemsPerPage).forEach(previousItem => {
          if (previousSlicedItems.some(previousSlicedItem => previousSlicedItem.top < previousItem.top)) {
            previousSlicedItems.push(previousItem);
          }
        });

        previousSlicedItems.sort(sortTopByAscending);

        // Then find the smallest column
        const position = this.findPositionForItem(previousSlicedItems, columnSpan, maxColumns, columnHeights, height, viewableStart);
        Object.assign(item, position);
      }

      const minPreviousSlicedItemTop = Math.min(...previousSlicedItems.map(i => i.top));

      columnHeights
        .slice(item.column, item.column + columnSpan)
        .forEach((thisColumn, index) => {
          // Remove any gaps we're overlaying
          columnGaps[item.column + index] = columnGaps[item.column + index].filter(gap => {
            const [gapTop, gapHeight] = gap;
            if (
              // If we filled the gap
              (item.top <= gapTop && item.top + item.height >= gapTop) ||
              (item.top >= gapTop && item.top <= gapTop + gapHeight) ||
              // or if the gap is above our fill zone
              gapTop < minPreviousSlicedItemTop
            ) {
              return false;
            }

            return true;
          });

          // Add a gap if we've created one
          if (item.top > thisColumn) {
            columnGaps[item.column + index].push([
              thisColumn,
              item.top - thisColumn - this.props.columnGutter
            ]);
          }

          columnHeights[item.column + index] = Math.max(thisColumn, item.top + item.height + columnGutter);
        });


      column += columnSpan;

      workingPage.items.push(item);
      stagedItems.push(item);
      lastWorkingIndex = items.indexOf(itemProps); // not `item`!!

      return workingPages;
    }, initialWorkingPages).map(page => {
      // Calculate when a page starts and stops
      // To determine which pages are visible
      const itemsTop = page.items.map(item => item.top);

      page.start = (!itemsTop.length ? 0 : Math.min(...itemsTop));
      page.stop = (Math.max(0, ...page.items.map(item => item.top + item.height)));

      page.visible = this.isPageVisible({ page, top, viewableHeight });

      return page;
    });

    // Facilitate the average height for next layout's itemsPerPage
    const averageHeight = Math.round(stagedItems.map(item => item.height).reduce((prev, val) => prev + val, 0) / stagedItems.length);

    this.setState({
      pages,
      lastWorkingIndex,
      averageHeight,
      columnHeights,
      columnGaps,
      maxColumns
    });
  }

  findPositionForItem(previousItems, columnSpan, maxColumns, columnHeights, itemHeight, viewableStart) {
    // If it spans one column, return the shortest column
    if (columnSpan === 1) {
      const smallestHeight = columnHeights.slice(0).sort(sortAscending)[0];
      const column = columnHeights.indexOf(smallestHeight);
      const left = Math.round(this.getLeftPositionForColumn(column, viewableStart));
      const top = Math.round(columnHeights[column]);

      return {
        column,
        left,
        top
      }
    }

    // Find columns to span that will create the shortest gap
    const columnGaps = columnHeights
      .slice(0, maxColumns - columnSpan + 1) // only measure columns it can span
      .reduce((gapReduction, thisColumnHeight, column) => {

        if (thisColumnHeight < columnHeights[column + 1]) {
          // If this item clips the next column, overextend
          gapReduction[column] = columnHeights[column + 1];
        } else {
          // Determine how much of a gap will be created if we start in this column
          const columnsToMeasure = columnHeights
            .slice(column, column + columnSpan);

          gapReduction[column] = Math.max(...columnsToMeasure) - Math.min(...columnsToMeasure);
        }
        return gapReduction;
      }, []);

    const column = columnGaps.indexOf(columnGaps.slice(0).sort(sortAscending)[0]);
    const maxSpannedHeight = Math.max(...columnHeights.slice(column, column + columnSpan));
    const top = Math.round(maxSpannedHeight);
    const left = Math.round(this.getLeftPositionForColumn(column, viewableStart));

    return {
      column,
      left,
      top
    };
  }

  findPositionInGaps = (gapColumns, maxColumns, columnSpan, height, viewableStart) => {
    if (columnSpan === 1) {
      // Easy, find the first gap

      for (let column = 0; column < gapColumns.length; column++) {
        const testColumn = gapColumns[column];
        const gap = testColumn.find(g => g[1] >= height);

        if (gap) {
          const left = Math.round(this.getLeftPositionForColumn(column, viewableStart));

          //console.log("filled by single gap", gapColumns);
          return {
            left,
            top: gap[0],
            column
          }
        }
      }
    }

    if (!gapColumns.some(column => column.length > 0)) {
      return null;
    }

    // Much more difficult
    // only measure columns it can span
    const fillableColumnGaps = gapColumns
      .slice(0, maxColumns - columnSpan + 1)
      .reduce((workingColumns, thisColumnGaps, columnIndex) => {
        workingColumns[columnIndex] = thisColumnGaps.filter(g => g[1] >= height);
        return workingColumns;
      }, new Array(gapColumns.length).fill([]));

    // Sorry this is going to get verbose
    const spannableColumnGaps = fillableColumnGaps.reduce((acc, thisColumn, index) => {
      // Filter out columns
      acc[index] = thisColumn.filter(thisColumnGap => {
        const [thisColumnGapTop, thisColumnGapHeight] = thisColumnGap;

        // Where the item can't span next columns
        const nextColumns = fillableColumnGaps.slice(index + 1);
        return nextColumns.every(nextSpannableColumn => {
          // By looking for a gap it can fit into
          return nextSpannableColumn.find(nextSpannableColumnGap => {
            const [nextSpannableColumnGapTop, nextSpannableColumnGapHeight] = nextSpannableColumnGap;

            // only if it can slide right in there ;)
            return (
              nextSpannableColumnGapTop <= thisColumnGapTop &&
              nextSpannableColumnGapTop + nextSpannableColumnGapHeight >= thisColumnGapTop + thisColumnGapHeight
            );
          });
        });
      });

      return acc;
    }, new Array(fillableColumnGaps.length).fill([]));

    // Now interate through the message
    for (let column = 0; column < spannableColumnGaps.length; column++) {
      if (spannableColumnGaps[column].length) {
        const gap = spannableColumnGaps[column][0];
        const left = Math.round(this.getLeftPositionForColumn(column, viewableStart));

        //console.log("filled by spannable gap");
        return {
          left,
          top: gap[0],
          column
        }
      }
    }

    // I have failed you
    return null;
  }


  findItemsInSameColumn(itemList, item) {
    return itemList.filter(upperItem => {
      return item.column === upperItem.column ||
        (
          item.column >= upperItem.column &&
          item.column + item.columnSpan <= upperItem.column + upperItem.columnSpan
        );
    });
  }

  getLeftPositionForColumn(column, viewableStart) {
    return viewableStart + (column * (this.props.columnWidth + this.props.columnGutter));
  }

  onScroll = throttle(() => {
    if (!this.node) {
      return;
    }

    const bounds = this.node.getBoundingClientRect();

    this.checkVisibility(bounds);
    this.checkInfiniteLoad(bounds);
  }, 100, { leading: true, trailing: true })

  checkVisibility() {
    const viewableHeight = this.getViewableHeight();
    const top = Math.max(0, this.getScrollTop() - this.getScrollOffset());

    let isChanged = false;

    const pages = this.state.pages.map(page => {
      const visible = this.isPageVisible({ page, top, viewableHeight });

      isChanged = isChanged || page.visible !== visible;

      return {
        ...page,
        visible
      };
    });

    if (isChanged) {
      this.setState({ pages });
    }
  }

  isPageVisible({ page, top, viewableHeight }) {
    const { start, stop } = page;
    const extraThreshold = viewableHeight;
    // trigger area = viewable area with buffer areas
    if (
      (start >= top - extraThreshold && stop <= top + viewableHeight + extraThreshold) || // If page starts and stops within the trigger area
      (start <= top + extraThreshold && stop >= top - extraThreshold) || // If page starts before and runs within trigger area
      (start >= top - extraThreshold  && start <= top + viewableHeight + extraThreshold) || // If page starts within the trigger area
      (stop > top - extraThreshold && stop <= top + viewableHeight + extraThreshold) // If the page stops within the trigger area
    ) {
      return true;
    }
  
    return false;
  }

  checkInfiniteLoad(bounds) {
    if (this.props.scrollAnchor === window) {
      if (bounds.top + bounds.height < window.innerHeight + this.props.threshold) {
        this.props.onInfiniteLoad();
        return;
      }

      return;
    } else if (this.props.threshold > this.props.scrollAnchor.scrollHeight - this.getScrollTop()) {
      this.props.onInfiniteLoad();
      return;
    }
  }

  getScrollTop() {
    if (this.props.scrollAnchor === window) {
      return window.pageYOffset;
    }

    return this.props.scrollAnchor.scrollTop;
  }

  getScrollOffset() {
    if (this.props.scrollAnchor === window) {
      return this.node.offsetTop;
    }

    return this.props.scrollOffset;
  }

  getViewableHeight() {
    if (this.props.scrollAnchor === window) {
      return window.innerHeight;
    }

    return this.props.scrollAnchor.offsetHeight;
  }

  onReference = (node) => this.node = node;

  render() {
    const {
      containerClassName,
      layoutClassName,
      pageClassName,
      hasMore,
      loadingElement,
      isLoading,
      itemProps,
      itemComponent: Item,
    } = this.props;

    const {
      pages
    } = this.state;

    const layoutHeight = (pages[pages.length - 1] || noPage).stop;

    return (
      <div
        ref={this.onReference}
        className={classNames(containerClassName)}>
        <div
          className={classNames(layoutClassName)}
          style={{ height: `${layoutHeight}px`, position: 'relative' }}>
          {pages.map((page, index) => {
            if (!page.visible) {
              return null;
            }

            return (
              <div
                className={classNames(pageClassName)}
                key={index}>
                {page.items.map(({ props, left, top, width, height, columnSpan }, itemIndex) => {
                  return (
                    <Item
                      key={itemIndex}
                      columnSpan={columnSpan}
                      style={{
                        position: 'absolute',
                        left: left + 'px',
                        top: top + 'px',
                        width: width + 'px',
                        height: height + 'px',
                        /*backgroundImage: 'url(' + `${props.url}` + ')'*/
                      }}
                      onOpen={this.props.onOpen}
                      {...props}
                    />
                  );
                })}
              </div>
            );
          })}
        </div>
        {hasMore && isLoading && loadingElement}
      </div>
    );
  }
}<|MERGE_RESOLUTION|>--- conflicted
+++ resolved
@@ -35,14 +35,7 @@
     ]).isRequired,
     itemProps: PropTypes.object,
     loadingElement: PropTypes.node,
-<<<<<<< HEAD
-    onInfiniteLoad: PropTypes.oneOfType([
-                      PropTypes.func.isRequired,
-                      PropTypes.bool.isRequired
-                    ]),
-=======
     onInfiniteLoad: PropTypes.func.isRequired,
->>>>>>> cf3533af
     threshold: PropTypes.number.isRequired,
     scrollAnchor: PropTypes.object,
     scrollOffset: PropTypes.number,
@@ -55,7 +48,6 @@
     pageClassName: 'masonry-page',
     loadingElement: (
       <div className="loading-cap">
-<<<<<<< HEAD
         <MDSpinner
           size={30}
           color1="#e91e63"
@@ -63,10 +55,7 @@
           color3="#009688"
           color4="#ff5722"
         />
-=======
-        Loading...
->>>>>>> cf3533af
-      </div>
+        </div>
     ),
     scrollAnchor: window,
     threshold: window.innerHeight * 2
@@ -111,21 +100,12 @@
 
     const componentName = itemComponent.constructor.displayName || itemComponent.constructor.name;
 
-<<<<<<< HEAD
-    if (!('getHeightFromProps' in itemComponent.constructor) && !('getHeightFromProps' in itemComponent.prototype.constructor)){
-      throw new Error(`Component type ${componentName} does not respond to 'getHeightFromProps'`);
-    }
-
-    const heightSelector = itemComponent.getHeightFromProps;
-    const columnSpanSelector = itemComponent.getColumnSpanFromProps || defaultColumnSpanSelector;
-=======
     if (!('getHeightFromProps' in itemComponent.constructor)) {
       throw new Error(`Component type ${componentName} does not respond to 'getHeightFromProps'`);
     }
 
     const heightSelector = itemComponent.constructor.getHeightFromProps;
     const columnSpanSelector = itemComponent.constructor.getColumnSpanFromProps || defaultColumnSpanSelector;
->>>>>>> cf3533af
 
 
     // Decide a starter position for centering
@@ -561,11 +541,8 @@
                         position: 'absolute',
                         left: left + 'px',
                         top: top + 'px',
-                        width: width + 'px',
-                        height: height + 'px',
-                        /*backgroundImage: 'url(' + `${props.url}` + ')'*/
+                        width: width + 'px'
                       }}
-                      onOpen={this.props.onOpen}
                       {...props}
                     />
                   );
